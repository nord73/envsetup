--- conflicted
+++ resolved
@@ -105,7 +105,6 @@
 
 ## Scripts
 
-<<<<<<< HEAD
 - `scripts/bootstrap.sh`  
   Main setup script for verifying and installing essential tools with multi-version OS support and installation scenarios.
 
@@ -313,66 +312,12 @@
 
 ```bash
 bash scripts/bootstrap.sh --apps --mas
-=======
-- **`scripts/bootstrap.sh`**  
-  Main setup script for verifying and installing essential tools.
-
-- **`scripts/validate.sh`**  
-  Validation script to check all scripts for syntax and basic functionality.
-
-- **`stage1.sh`**  
-  Install script for the `bin` tool and compatible binaries.
-
-- **`rescue-install/install-zfs-trixie.sh`**  
-  Advanced ZFS-on-root installer for Debian 13 with enhanced security and features.
-
----
-
-## ZFS Installer Features
-
-The `rescue-install/install-zfs-trixie.sh` script provides:
-
-### Security & Robustness
-- **Secure environment variable passing** (no sed/perl injection)
-- **Hardened SSH key import** with validation and timeout handling
-- **Comprehensive error handling** with proper cleanup
-- **Input validation** and requirement checking
-
-### Advanced Features
-- **DEBUG mode** for troubleshooting (`DEBUG=1`)
-- **Optional disk autodetect** (automatically finds largest available disk)
-- **Optimal partition alignment** (1MiB boundaries)
-- **Robust cleanup** with retries and process termination
-- **Idempotent operations** (safe to re-run)
-
-### Usability
-- **Comprehensive help** (`--help` or `-h`)
-- **Color-coded logging** with different message types
-- **Configuration display** before proceeding
-- **Environment variable configuration** via `.env` file
-
-### Usage Examples
-
-```bash
-# Basic install with auto-detected disk
-sudo ./rescue-install/install-zfs-trixie.sh
-
-# Install with specific configuration
-sudo DISK=/dev/nvme0n1 NEW_USER=admin SSH_IMPORT_IDS="gh:myuser" ./rescue-install/install-zfs-trixie.sh
-
-# Install with debug mode and force (no confirmations)
-sudo DEBUG=1 FORCE=1 ./rescue-install/install-zfs-trixie.sh
-
-# Show help
-./rescue-install/install-zfs-trixie.sh --help
->>>>>>> bc247656
 ```
 
 ---
 
 ## Customization
 
-<<<<<<< HEAD
 ### Adding New OS Versions
 
 To add support for new Ubuntu, Debian, or Fedora versions:
@@ -427,24 +372,6 @@
 ```
 
 ---
-=======
-- Add more tools to `scripts/bootstrap.sh` as needed.
-- Place your dotfiles in the `dotfiles/` directory.
-- Extend with language runtimes or containers as required.
-- Configure ZFS installer via environment variables or `.env` file.
-
----
-
-## Validation
-
-Run the validation script to check all components:
-
-```bash
-./scripts/validate.sh
-```
-
-This will verify syntax, run shellcheck, and test basic functionality.
->>>>>>> bc247656
 
 ---
 
