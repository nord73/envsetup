--- conflicted
+++ resolved
@@ -203,95 +203,9 @@
 
 ## Application and Package Management
 
-<<<<<<< HEAD
-### Installing Linux Packages
-
-The bootstrap script supports installing additional Linux packages via system package managers (apt, dnf).
-
-#### System Packages
-
-Create a `linux-packages.txt` file with package names:
-
-```bash
-# linux-packages.txt
-neovim
-nodejs
-npm
-python3-pip
-firefox
-thunderbird
-vlc
-```
-
-Install with:
-```bash
-bash scripts/bootstrap.sh --packages
-```
-
-The script will:
-- Use `apt` for Ubuntu/Debian
-- Use `dnf` for Fedora
-- Skip packages that are already installed or not available
-- Display success/warning messages for each package
-
-**Note:** Some packages may have different names across distributions. The script will attempt to install packages as-is, so you may need to adjust package names for your specific distribution.
-
-#### Flatpak Applications
-
-Create a `flatpak-apps.txt` file with Flatpak app IDs:
-
-```bash
-# flatpak-apps.txt
-com.visualstudio.code
-com.slack.Slack
-org.mozilla.firefox
-org.videolan.VLC
-org.gimp.GIMP
-```
-
-Install with:
-```bash
-bash scripts/bootstrap.sh --flatpak
-```
-
-**Finding App IDs:**
-- Browse: https://flathub.org/
-- Search: `flatpak search <app-name>`
-- List installed: `flatpak list`
-
-The script will:
-- Install Flatpak if not already installed
-- Add the Flathub repository if not configured
-- Install each application from Flathub
-- Skip apps that are already installed
-
-### Customizing Linux Package Lists
-
-Edit the example files to create your own package lists:
-
-```bash
-# Copy examples
-cp linux-packages.txt.example linux-packages.txt
-cp flatpak-apps.txt.example flatpak-apps.txt
-
-# Edit with your preferred packages/apps
-vim linux-packages.txt
-vim flatpak-apps.txt
-
-# Install
-bash scripts/bootstrap.sh --packages --flatpak
-```
-
-The `.gitignore` excludes your personal package lists, so they won't be committed to version control.
-
-### Installing macOS Applications
-
 > **💡 For complete macOS setup guidance, see [MACOS_SETUP.md](MACOS_SETUP.md)**
-=======
-> **💡 For complete macOS setup guidance, see [MACOS_SETUP.md](MACOS_SETUP.md)**
 
 ### Installing GUI Applications
->>>>>>> a6299bc5
 
 The bootstrap script supports installing macOS applications via two methods:
 
